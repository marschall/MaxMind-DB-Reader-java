package com.maxmind.db;

import java.io.Closeable;
import java.io.File;
import java.io.IOException;
import java.io.InputStream;
import java.net.InetAddress;
import java.nio.ByteBuffer;
import java.util.concurrent.atomic.AtomicReference;

import com.fasterxml.jackson.databind.JsonNode;

/**
 * Instances of this class provide a reader for the MaxMind DB format. IP
 * addresses can be looked up using the <code>get</code> method.
 */
public final class Reader implements Closeable {
    private static final int DATA_SECTION_SEPARATOR_SIZE = 16;
    private static final byte[] METADATA_START_MARKER = { (byte) 0xAB,
            (byte) 0xCD, (byte) 0xEF, 'M', 'a', 'x', 'M', 'i', 'n', 'd', '.',
            'c', 'o', 'm' };

    private final int ipV4Start;
    private final Metadata metadata;
    private final AtomicReference<BufferHolder> bufferHolderReference;

    /**
     * The file mode to use when opening a MaxMind DB.
     */
    public enum FileMode {
        /**
         * The default file mode. This maps the database to virtual memory. This
         * often provides similar performance to loading the database into real
         * memory without the overhead.
         */
        MEMORY_MAPPED,
        /**
         * Loads the database into memory when the reader is constructed.
         */
        MEMORY
    }

    /**
     * Constructs a Reader for the MaxMind DB format. The file passed to it must
     * be a valid MaxMind DB file such as a GeoIP2 database file.
     *
     * @param database
     *            the MaxMind DB file to use.
     * @throws IOException
     *             if there is an error opening or reading from the file.
     */
    public Reader(File database) throws IOException {
        this(database, FileMode.MEMORY_MAPPED);
    }

    /**
     * Constructs a Reader as if in mode {@link FileMode#MEMORY}, without using
     * a <code>File</code> instance.
     *
     * @param source
     *            the InputStream that contains the MaxMind DB file.
     * @throws IOException
     *             if there is an error reading from the Stream.
     */
    public Reader(InputStream source) throws IOException {
        this(new BufferHolder(source), "<InputStream>");
    }

    /**
     * Constructs a Reader for the MaxMind DB format. The file passed to it must
     * be a valid MaxMind DB file such as a GeoIP2 database file.
     *
     * @param database
     *            the MaxMind DB file to use.
     * @param fileMode
     *            the mode to open the file with.
     * @throws IOException
     *             if there is an error opening or reading from the file.
     */
    public Reader(File database, FileMode fileMode) throws IOException {
        this(new BufferHolder(database, fileMode), database.getName());
    }

    private Reader(BufferHolder bufferHolder, String name) throws IOException {
        this.bufferHolderReference = new AtomicReference<BufferHolder>(bufferHolder);

        ByteBuffer buffer = bufferHolder.get();
        int start = this.findMetadataStart(buffer, name);

        Decoder metadataDecoder = new Decoder(buffer, start);
        this.metadata = new Metadata(metadataDecoder.decode(start).getNode());

        this.ipV4Start = this.findIpV4StartNode(buffer);
    }

    /**
     * Looks up the <code>address</code> in the MaxMind DB.
     *
     * @param ipAddress
     *            the IP address to look up.
     * @return the record for the IP address.
     * @throws IOException
     *             if a file I/O error occurs.
     */
    public JsonNode get(InetAddress ipAddress) throws IOException {
        ByteBuffer buffer = getBufferHolder().get();
        int pointer = this.findAddressInTree(buffer, ipAddress);
        if (pointer == 0) {
            return null;
        }
        return this.resolveDataPointer(buffer, pointer);
    }

    private BufferHolder getBufferHolder() throws ClosedDatabaseException {
        BufferHolder bufferHolder = bufferHolderReference.get();
        if (bufferHolder == null) {
            throw new ClosedDatabaseException();
        }
        return bufferHolder;
    }

    private int findAddressInTree(ByteBuffer buffer, InetAddress address)
            throws InvalidDatabaseException {
        byte[] rawAddress = address.getAddress();

        int bitLength = rawAddress.length * 8;
        int record = this.startNode(buffer, bitLength);

        for (int i = 0; i < bitLength; i++) {
            if (record >= this.metadata.nodeCount) {
                break;
            }
            int b = 0xFF & rawAddress[i / 8];
            int bit = 1 & (b >> 7 - (i % 8));
            record = this.readNode(buffer, record, bit);
        }
        if (record == this.metadata.nodeCount) {
            // record is empty
            return 0;
        } else if (record > this.metadata.nodeCount) {
            // record is a data pointer
            return record;
        }
        throw new InvalidDatabaseException("Something bad happened");
    }

    private int startNode(ByteBuffer buffer, int bitLength) throws InvalidDatabaseException {
        // Check if we are looking up an IPv4 address in an IPv6 tree. If this
        // is the case, we can skip over the first 96 nodes.
        if (this.metadata.ipVersion == 6 && bitLength == 32) {
            return this.ipV4Start;
        }
        // The first node of the tree is always node 0, at the beginning of the
        // value
        return 0;
    }

    private int findIpV4StartNode(ByteBuffer buffer) throws InvalidDatabaseException {
        if (this.metadata.ipVersion == 4) {
            return 0;
        }

        int node = 0;
        for (int i = 0; i < 96 && node < this.metadata.nodeCount; i++) {
            node = this.readNode(buffer, node, 0);
        }
        return node;
    }

    private int readNode(ByteBuffer buffer, int nodeNumber, int index)
            throws InvalidDatabaseException {
        int baseOffset = nodeNumber * this.metadata.nodeByteSize;

        switch (this.metadata.recordSize) {
            case 24:
                buffer.position(baseOffset + index * 3);
                return Decoder.decodeInteger(buffer, 0, 3);
            case 28:
                int middle = buffer.get(baseOffset + 3);

                if (index == 0) {
                    middle = (0xF0 & middle) >>> 4;
                } else {
                    middle = 0x0F & middle;
                }
                buffer.position(baseOffset + index * 4);
                return Decoder.decodeInteger(buffer, middle, 3);
            case 32:
                buffer.position(baseOffset + index * 4);
                return Decoder.decodeInteger(buffer, 0, 4);
            default:
                throw new InvalidDatabaseException("Unknown record size: "
                        + this.metadata.recordSize);
        }
    }

    private JsonNode resolveDataPointer(ByteBuffer buffer, int pointer) throws IOException {
        int resolved = (pointer - this.metadata.nodeCount)
                + this.metadata.searchTreeSize;

        if (resolved >= buffer.capacity()) {
            throw new InvalidDatabaseException(
                    "The MaxMind DB file's search tree is corrupt: "
                            + "contains pointer larger than the database.");
        }

        // We only want the data from the decoder, not the offset where it was
        // found.
        Decoder decoder = new Decoder(buffer,
                this.metadata.searchTreeSize + DATA_SECTION_SEPARATOR_SIZE);
        return decoder.decode(resolved).getNode();
    }

    /*
     * Apparently searching a file for a sequence is not a solved problem in
     * Java. This searches from the end of the file for metadata start.
     *
     * This is an extremely naive but reasonably readable implementation. There
     * are much faster algorithms (e.g., Boyer-Moore) for this if speed is ever
     * an issue, but I suspect it won't be.
     */
    private int findMetadataStart(ByteBuffer buffer, String databaseName)
            throws InvalidDatabaseException {
        int fileSize = buffer.capacity();

        FILE: for (int i = 0; i < fileSize - METADATA_START_MARKER.length + 1; i++) {
            for (int j = 0; j < METADATA_START_MARKER.length; j++) {
                byte b = buffer.get(fileSize - i - j - 1);
                if (b != METADATA_START_MARKER[METADATA_START_MARKER.length - j
                        - 1]) {
                    continue FILE;
                }
            }
            return fileSize - i;
        }
        throw new InvalidDatabaseException(
                "Could not find a MaxMind DB metadata marker in this file ("
                        + databaseName + "). Is this a valid MaxMind DB file?");
    }

    Metadata getMetadata() {
        return this.metadata;
    }

    /**
     * Closes the MaxMind DB and returns resources to the system.
     *
     * @throws IOException
     *             if an I/O error occurs.
     */
    @Override
    public void close() throws IOException {
<<<<<<< HEAD
        // Nothing to do for now.
=======
        bufferHolderReference.getAndSet(null).close();
>>>>>>> 096a2048
    }
}<|MERGE_RESOLUTION|>--- conflicted
+++ resolved
@@ -250,10 +250,6 @@
      */
     @Override
     public void close() throws IOException {
-<<<<<<< HEAD
-        // Nothing to do for now.
-=======
         bufferHolderReference.getAndSet(null).close();
->>>>>>> 096a2048
     }
 }